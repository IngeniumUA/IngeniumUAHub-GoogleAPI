--- conflicted
+++ resolved
@@ -263,17 +263,8 @@
         @param new_calendar_id: ID of the calendar the event is moved to
         @return: The moved event
         """
-<<<<<<< HEAD
         def function(calendar, **kwargs): return calendar.events.move(**kwargs)
         kwargs = {"calendarId": old_calendar_id, "eventId": event_id, "destination": new_calendar_id}
-=======
-        function = lambda calendar, **kwargs: calendar.events.move(**kwargs)
-        kwargs = {
-            "calendarId": old_calendar_id,
-            "eventId": event_id,
-            "destination": new_calendar_id,
-        }
->>>>>>> 927c238e
         return cast(EventModel, await self._execute_aiogoogle(function, **kwargs))
 
     async def add_calendar(
@@ -296,15 +287,8 @@
         Returns all the calendars of the user
         @return: All the calendars of the user
         """
-<<<<<<< HEAD
         def function(calendar): return calendar.calendarList.list()
         return cast(CalendarListModel, await self._execute_aiogoogle(function=function)).get("items", [])
-=======
-        function = lambda calendar: calendar.calendarList.list()
-        return cast(
-            CalendarListModel, await self._execute_aiogoogle(function=function)
-        ).get("items", [])
->>>>>>> 927c238e
 
     async def get_calendar(self, calendar_id: str) -> CalendarModel:
         """
