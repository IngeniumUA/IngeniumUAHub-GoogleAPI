import datetime
import json

from google.auth import crypt, jwt

from googleapi.Helpers.HelperFunctions import (
    build_service_account_credentials,
    execute_aiogoogle,
)


class Wallet:
    def __init__(self) -> None:
        self.api_name = "walletobjects"
        self.api_version = "v1"
        self.scopes = ["https://www.googleapis.com/auth/wallet_object.issuer"]

    async def _async_init(
        self,
        service_file: json,
        issuer_id: int,
        base_url: str,
        class_url: str,
        object_url: str,
    ):
        """
        @param service_file: Service account credentials file
        """
        self.service_account_credentials = await build_service_account_credentials(
            service_file=service_file, scopes=self.scopes, subject=""
        )
        self.issuer_id = issuer_id
        self.base_url = base_url
        self.class_url = class_url
        self.object_url = object_url

    async def create_class(
        self, event_name: str, event_date: datetime.datetime, locatie_naam: str
    ) -> dict:
        class_suffix = event_name.replace(" ", "_") + "_" + str(event_date.year)
        class_id = f"{self.issuer_id}.{class_suffix}"
        class_url = f"{self.class_url}/{self.issuer_id}.{class_suffix}"

        print("In create_class")

        # Check if class exists
        method_callable = lambda wallet, **kwargs: wallet.genericclass.get(**kwargs)
        method_args = {"resourceId": class_url}
        response = await execute_aiogoogle(
            method_callable=method_callable,
            service_account_credentials=self.service_account_credentials,
            api_name=self.api_name,
            api_version=self.api_version,
            **method_args,
        )

        print(response.json())

        if response.status == 200:
            return response.json()
        elif response.status != 404:
            return response.json()

        new_class = {
            "id": class_id,
            "eventName": {"defaultValue": {"language": "nl-BE", "value": event_name}},
            "issuerName": "Ingenium UA",
            "reviewStatus": "underReview",
            "logo": {
                "sourceUri": {
                    "uri": "https://www.ingeniumua.be/assets/Ingenium-schild.png"
                },
                "contentDescription": {
                    "defaultValue": {"language": "nl-BE", "value": "Logo van Ingenium"}
                },
            },
            "dateTime": {"start": str(event_date).replace(" ", "T").split("+")[0]},
            "venue": {
                "name": {"defaultValue": {"language": "nl-BE", "value": locatie_naam}},
                "address": {
                    "defaultValue": {"language": "nl-BE", "value": locatie_naam}
                },
            },
        }

<<<<<<< HEAD
        print(new_class)

        method_callable = lambda wallet, **kwargs: wallet.genericclass.insert(
            **kwargs
        )
=======
        method_callable = lambda wallet, **kwargs: wallet.genericclass.insert(**kwargs)
>>>>>>> 6384fb13
        method_args = {"json": new_class}
        response = await execute_aiogoogle(
            method_callable=method_callable,
            service_account_credentials=self.service_account_credentials,
            api_name=self.api_name,
            api_version=self.api_version,
            **method_args,
        )

        print(response.json())

        return response.json()

    async def create_object(
        self,
        event_name: str,
        object_suffix: str,
        qr_code,
        banner_link: str,
        end_date: datetime.datetime,
        number: int,
        event_date: datetime.datetime,
    ) -> dict:
        class_suffix = event_name.replace(" ", "_") + "_" + str(event_date.year)
        object_id = f"{self.issuer_id}.{object_suffix}"
        object_url = f"{self.object_url}/{self.issuer_id}.{object_suffix}"
        class_id = f"{self.issuer_id}.{class_suffix}"

        print("In create_object")

        # Check if object exists
        method_callable = lambda wallet, **kwargs: wallet.genericobject.get(**kwargs)
        method_args = {"resourceId": object_url}
        response = await execute_aiogoogle(
            method_callable=method_callable,
            service_account_credentials=self.service_account_credentials,
            api_name=self.api_name,
            api_version=self.api_version,
            **method_args,
        )

        print(response.json())

        if response.status == 200:
            return response.json()
        elif response.status != 404:
            return response.json()

        new_object = {
            "id": object_id,
            "classId": class_id,
            "state": "ACTIVE",
            "heroImage": {
                "sourceUri": {"uri": banner_link},
                "contentDescription": {
                    "defaultValue": {
                        "language": "nl-BE",
                        "value": "Banner van het event",
                    }
                },
            },
            "barcode": {"type": "QR_CODE", "value": qr_code},
            "hexBackgroundColor": "#1F2980",
            "validTimeInterval": {
                "start": {
                    "date": str(datetime.datetime.now()).replace(" ", "T").split("+")[0]
                },
                "end": {"date": str(end_date).replace(" ", "T").split("+")[0]},
            },
            "ticketNumber": str(number),
        }

<<<<<<< HEAD
        print(new_object)

        method_callable = lambda wallet, **kwargs: wallet.genericobject.insert(
            **kwargs
        )
=======
        method_callable = lambda wallet, **kwargs: wallet.genericobject.insert(**kwargs)
>>>>>>> 6384fb13
        method_args = {"json": new_object}
        response = await execute_aiogoogle(
            method_callable=method_callable,
            service_account_credentials=self.service_account_credentials,
            api_name=self.api_name,
            api_version=self.api_version,
            **method_args,
        )

        print(response.json())

        return response.json()

    async def create_link(
        self,
        qr_code: str,
        banner_link: str,
        event_name: str,
        end_date: datetime.datetime,
        nummer: int,
        event_date: datetime.datetime,
        locatie_naam: str,
    ) -> str:

        print("In create_link")

        link_class = await self.create_class(
            event_name=event_name, event_date=event_date, locatie_naam=locatie_naam
        )

        print(link_class)

        link_object = await self.create_object(
            event_name=event_name,
            object_suffix=qr_code,
            qr_code=qr_code,
            banner_link=banner_link,
            end_date=end_date,
            number=nummer,
            event_date=event_date,
        )

        print(link_object)

        # Create the JWT claims
        claims = {
            "iss": self.service_account_credentials.service_account_email,
            "aud": "google",
            "origins": ["www.ingeniumua.be"],
            "typ": "savetowallet",
            "payload": {
                # The listed classes and objects will be created
                "eventTicketClasses": [link_class],
                "eventTicketObjects": [link_object],
            },
        }

        print(claims)

        # The service account credentials are used to sign the JWT
        signer = crypt.RSASigner.from_service_account_info(
            self.service_account_credentials
        )

        print(signer)

        token = jwt.encode(signer, claims).decode("utf-8")

        print(token)

        return f"https://pay.google.com/gp/v/save/{token}"


async def create_google_wallet_class(
    service_file: json, issuer_id: int, base_url: str, class_name: str, object_name: str
) -> Wallet:
    wallet = Wallet()
    await wallet._async_init(
        service_file,
        issuer_id,
        base_url,
        f"{base_url}/{class_name}",
        f"{base_url}/objects/{object_name}",
    )
    return wallet<|MERGE_RESOLUTION|>--- conflicted
+++ resolved
@@ -83,15 +83,10 @@
             },
         }
 
-<<<<<<< HEAD
+        method_callable = lambda wallet, **kwargs: wallet.genericclass.insert(**kwargs)
+
         print(new_class)
 
-        method_callable = lambda wallet, **kwargs: wallet.genericclass.insert(
-            **kwargs
-        )
-=======
-        method_callable = lambda wallet, **kwargs: wallet.genericclass.insert(**kwargs)
->>>>>>> 6384fb13
         method_args = {"json": new_class}
         response = await execute_aiogoogle(
             method_callable=method_callable,
@@ -164,15 +159,10 @@
             "ticketNumber": str(number),
         }
 
-<<<<<<< HEAD
+        method_callable = lambda wallet, **kwargs: wallet.genericobject.insert(**kwargs)
+
         print(new_object)
 
-        method_callable = lambda wallet, **kwargs: wallet.genericobject.insert(
-            **kwargs
-        )
-=======
-        method_callable = lambda wallet, **kwargs: wallet.genericobject.insert(**kwargs)
->>>>>>> 6384fb13
         method_args = {"json": new_object}
         response = await execute_aiogoogle(
             method_callable=method_callable,
